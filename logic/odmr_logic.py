# -*- coding: utf-8 -*-

"""
This file contains the Qudi Logic module base class.

Qudi is free software: you can redistribute it and/or modify
it under the terms of the GNU General Public License as published by
the Free Software Foundation, either version 3 of the License, or
(at your option) any later version.

Qudi is distributed in the hope that it will be useful,
but WITHOUT ANY WARRANTY; without even the implied warranty of
MERCHANTABILITY or FITNESS FOR A PARTICULAR PURPOSE.  See the
GNU General Public License for more details.

You should have received a copy of the GNU General Public License
along with Qudi. If not, see <http://www.gnu.org/licenses/>.

Copyright (c) the Qudi Developers. See the COPYRIGHT.txt file at the
top-level directory of this distribution and at <https://github.com/Ulm-IQO/qudi/>
"""

from qtpy import QtCore
from collections import OrderedDict
from interface.microwave_interface import MicrowaveMode
from interface.microwave_interface import TriggerEdge
import numpy as np
import time
import datetime
import matplotlib.pyplot as plt
import lmfit

from logic.generic_logic import GenericLogic
from core.util.mutex import Mutex
from core.module import Connector, ConfigOption, StatusVar

class ODMRLogic(GenericLogic):

    """This is the Logic class for ODMR."""
    _modclass = 'odmrlogic'
    _modtype = 'logic'

    # declare connectors
    odmrcounter = Connector(interface='ODMRCounterInterface')
    fitlogic = Connector(interface='FitLogic')
    microwave1 = Connector(interface='mwsourceinterface')
    savelogic = Connector(interface='SaveLogic')
    taskrunner = Connector(interface='TaskRunner')

    # config option
    mw_scanmode = ConfigOption(
                    'scanmode',
                    'LIST',
                    missing='warn',
                    converter=lambda x: MicrowaveMode[x.upper()])

    clock_frequency = StatusVar('clock_frequency', 200)
    cw_mw_frequency = StatusVar('cw_mw_frequency', 2870e6)
    cw_mw_power = StatusVar('cw_mw_power', -30)
    sweep_mw_power = StatusVar('sweep_mw_power', -30)
    mw_start = StatusVar('mw_start', 2800e6)
    mw_stop = StatusVar('mw_stop', 2950e6)
    mw_step = StatusVar('mw_step', 2e6)
    run_time = StatusVar('run_time', 60)
    number_of_lines = StatusVar('number_of_lines', 50)
    fc = StatusVar('fits', None)

    # Internal signals
    sigNextLine = QtCore.Signal()

    # Update signals, e.g. for GUI module
    sigParameterUpdated = QtCore.Signal(dict)
    sigOutputStateUpdated = QtCore.Signal(str, bool)
    sigOdmrPlotsUpdated = QtCore.Signal(np.ndarray, np.ndarray, np.ndarray)
    sigOdmrFitUpdated = QtCore.Signal(np.ndarray, np.ndarray, dict, str)
    sigOdmrElapsedTimeUpdated = QtCore.Signal(float, int)

    def __init__(self, config, **kwargs):
        super().__init__(config=config, **kwargs)
        self.threadlock = Mutex()

    def on_activate(self):
        """
        Initialisation performed during activation of the module.
        """
        # Get connectors
        self._mw_device = self.get_connector('microwave1')
        self._fit_logic = self.get_connector('fitlogic')
        self._odmr_counter = self.get_connector('odmrcounter')
        self._save_logic = self.get_connector('savelogic')
        self._taskrunner = self.get_connector('taskrunner')

        # Get hardware constraints
        limits = self.get_hw_constraints()

        # Set/recall microwave source parameters
        self.cw_mw_frequency = limits.frequency_in_range(self.cw_mw_frequency)
        self.cw_mw_power = limits.power_in_range(self.cw_mw_power)
        self.sweep_mw_power = limits.power_in_range(self.sweep_mw_power)
        self.mw_start = limits.frequency_in_range(self.mw_start)
        self.mw_stop = limits.frequency_in_range(self.mw_stop)
        self.mw_step = limits.list_step_in_range(self.mw_step)

        # Set the trigger polarity (RISING/FALLING) of the mw-source input trigger
        # theoretically this can be changed, but the current counting scheme will not support that
        self.mw_trigger_pol = TriggerEdge.RISING
        self.set_trigger_pol(self.mw_trigger_pol)

        # Elapsed measurement time and number of sweeps
        self.elapsed_time = 0.0
        self.elapsed_sweeps = 0

        # Set flags
        # for stopping a measurement
        self._stopRequested = False
        # for clearing the ODMR data during a measurement
        self._clearOdmrData = False

        # Initalize the ODMR data arrays (mean signal and sweep matrix)
        self._initialize_odmr_plots()
        # Raw data array
        self.odmr_raw_data = np.zeros([self.number_of_lines, self.odmr_plot_x.size])

        # Switch off microwave and set CW frequency and power
        self.mw_off()
        self.set_cw_parameters(self.cw_mw_frequency, self.cw_mw_power)

        # Connect signals
        self.sigNextLine.connect(self._scan_odmr_line, QtCore.Qt.QueuedConnection)
        return

    def on_deactivate(self):
        """ Deinitialisation performed during deactivation of the module.
        """
        # Stop measurement if it is still running
        if self.getState() == 'locked':
            self.stop_odmr_scan()
        timeout = 30.0
        start_time = time.time()
        while self.getState() == 'locked':
            time.sleep(0.5)
            timeout -= (time.time() - start_time)
            if timeout <= 0.0:
                self.log.error('Failed to properly deactivate odmr logic. Odmr scan is still '
                               'running but can not be stopped after 30 sec.')
                break
        # Switch off microwave source for sure (also if CW mode is active or module is still locked)
        self._mw_device.off()
        # Disconnect signals
        self.sigNextLine.disconnect()
<<<<<<< HEAD
        # save parameters stored in app state store
        self._statusVariables['clock_frequency'] = self.clock_frequency
        self._statusVariables['cw_mw_frequency'] = self.cw_mw_frequency
        self._statusVariables['cw_mw_power'] = self.cw_mw_power
        self._statusVariables['sweep_mw_power'] = self.sweep_mw_power
        self._statusVariables['mw_start'] = self.mw_start
        self._statusVariables['mw_stop'] = self.mw_stop
        self._statusVariables['mw_step'] = self.mw_step
        self._statusVariables['run_time'] = self.run_time
        self._statusVariables['number_of_lines'] = self.number_of_lines
        if len(self.fc.fit_dict) > 0:
            self._statusVariables['fits'] = self.fc.save_to_dict()
=======

    @fc.constructor
    def sv_set_fits(self, val):
        # Setup fit container
        fc = self.fitlogic().make_fit_container('ODMR sum', '1d')
        fc.set_units(['Hz', 'c/s'])
        if isinstance(val, dict) and len(val) > 0:
            fc.load_from_dict(val)
        else:
            d1 = OrderedDict()
            d1['Lorentzian dip'] = {
                'fit_function': 'lorentzian',
                'estimator': 'dip'
                }
            d1['Two Lorentzian dips'] = {
                'fit_function': 'lorentziandouble',
                'estimator': 'dip'
                }
            d1['N14'] = {
                'fit_function': 'lorentziantriple',
                'estimator': 'N14'
                }
            d1['N15'] = {
                'fit_function': 'lorentziandouble',
                'estimator': 'N15'
                }
            d1['Two Gaussian dips'] = {
                'fit_function': 'gaussiandouble',
                'estimator': 'dip'
                }
            default_fits = OrderedDict()
            default_fits['1d'] = d1
            fc.load_from_dict(default_fits)
        return fc

    @fc.representer
    def sv_get_fits(self, val):
        """ save configured fits """
        if len(val.fit_list) > 0:
            return val.save_to_dict()
        else:
            return None
>>>>>>> 10d5a234

    def _initialize_odmr_plots(self):
        """ Initializing the ODMR plots (line and matrix). """
        self.odmr_plot_x = np.arange(self.mw_start, self.mw_stop + self.mw_step, self.mw_step)
        self.odmr_plot_y = np.zeros(self.odmr_plot_x.size)
        self.odmr_fit_x = np.arange(self.mw_start, self.mw_stop + self.mw_step, self.mw_step)
        self.odmr_fit_y = np.zeros(self.odmr_fit_x.size)
        self.odmr_plot_xy = np.zeros([self.number_of_lines, self.odmr_plot_x.size])
        self.sigOdmrPlotsUpdated.emit(self.odmr_plot_x, self.odmr_plot_y, self.odmr_plot_xy)
        current_fit = self.fc.current_fit
        self.sigOdmrFitUpdated.emit(self.odmr_fit_x, self.odmr_fit_y, {}, current_fit)
        return

    def set_trigger_pol(self, trigger_pol):
        """
        Set trigger polarity of external microwave trigger (for list and sweep mode).

        @param object trigger_pol: one of [TriggerEdge.RISING, TriggerEdge.FALLING]

        @return object: actually set trigger polarity returned from hardware
        """
        if self.getState() != 'locked':
            self.mw_trigger_pol = self._mw_device.set_ext_trigger(trigger_pol)
        else:
            self.log.warning('set_trigger_pol failed. Logic is locked.')

        update_dict = {'trigger_pol': self.mw_trigger_pol}
        self.sigParameterUpdated.emit(update_dict)
        return self.mw_trigger_pol

    def set_clock_frequency(self, clock_frequency):
        """
        Sets the frequency of the counter clock

        @param int clock_frequency: desired frequency of the clock

        @return int: actually set clock frequency
        """
        # checks if scanner is still running
        if self.getState() != 'locked' and isinstance(clock_frequency, (int, float)):
            self.clock_frequency = int(clock_frequency)
        else:
            self.log.warning('set_clock_frequency failed. Logic is either locked or input value is '
                             'no integer or float.')

        update_dict = {'clock_frequency': self.clock_frequency}
        self.sigParameterUpdated.emit(update_dict)
        return self.clock_frequency

    def set_matrix_line_number(self, number_of_lines):
        """
        Sets the number of lines in the ODMR matrix

        @param int number_of_lines: desired number of matrix lines

        @return int: actually set number of matrix lines
        """
        if isinstance(number_of_lines, int):
            self.number_of_lines = number_of_lines
        else:
            self.log.warning('set_matrix_line_number failed. '
                             'Input parameter number_of_lines is no integer.')

        update_dict = {'number_of_lines': self.number_of_lines}
        self.sigParameterUpdated.emit(update_dict)
        return self.number_of_lines

    def set_runtime(self, runtime):
        """
        Sets the runtime for ODMR measurement

        @param float runtime: desired runtime in seconds

        @return float: actually set runtime in seconds
        """
        if isinstance(runtime, (int, float)):
            self.run_time = runtime
        else:
            self.log.warning('set_runtime failed. Input parameter runtime is no integer or float.')

        update_dict = {'runtime': self.run_time}
        self.sigParameterUpdated.emit(update_dict)
        return self.run_time

    def set_cw_parameters(self, frequency, power):
        """ Set the desired new cw mode parameters.

        @param float frequency: frequency to set in Hz
        @param float power: power to set in dBm

        @return (float, float): actually set frequency in Hz, actually set power in dBm
        """
        if self.getState() != 'locked' and isinstance(frequency, (int, float)) and isinstance(power, (int, float)):
            constraints = self.get_hw_constraints()
            frequency_to_set = constraints.frequency_in_range(frequency)
            power_to_set = constraints.power_in_range(power)
            self.cw_mw_frequency, self.cw_mw_power, dummy = self._mw_device.set_cw(frequency_to_set,
                                                                                   power_to_set)
        else:
            self.log.warning('set_cw_frequency failed. Logic is either locked or input value is '
                             'no integer or float.')

        param_dict = {'cw_mw_frequency': self.cw_mw_frequency, 'cw_mw_power': self.cw_mw_power}
        self.sigParameterUpdated.emit(param_dict)
        return self.cw_mw_frequency, self.cw_mw_power

    def set_sweep_parameters(self, start, stop, step, power):
        """ Set the desired frequency parameters for list and sweep mode

        @param float start: start frequency to set in Hz
        @param float stop: stop frequency to set in Hz
        @param float step: step frequency to set in Hz
        @param float power: mw power to set in dBm

        @return float, float, float, float: current start_freq, current stop_freq,
                                            current freq_step, current power
        """
        limits = self.get_hw_constraints()
        if self.getState() != 'locked':
            if isinstance(start, (int, float)):
                self.mw_start = limits.frequency_in_range(start)
            if isinstance(stop, (int, float)):
                self.mw_stop = limits.frequency_in_range(stop)
            if isinstance(step, (int, float)):
                if self.mw_scanmode == MicrowaveMode.LIST:
                    self.mw_step = limits.list_step_in_range(step)
                elif self.mw_scanmode == MicrowaveMode.SWEEP:
                    self.mw_step = limits.sweep_step_in_range(step)
            if isinstance(power, (int, float)):
                self.sweep_mw_power = limits.power_in_range(power)
        else:
            self.log.warning('set_sweep_parameters failed. Logic is locked.')

        param_dict = {'mw_start': self.mw_start, 'mw_stop': self.mw_stop, 'mw_step': self.mw_step,
                      'sweep_mw_power': self.sweep_mw_power}
        self.sigParameterUpdated.emit(param_dict)
        return self.mw_start, self.mw_stop, self.mw_step, self.sweep_mw_power

    def mw_cw_on(self):
        """
        Switching on the mw source in cw mode.

        @return str, bool: active mode ['cw', 'list', 'sweep'], is_running
        """
        if self.getState() == 'locked':
            self.log.error('Can not start microwave in CW mode. ODMRLogic is already locked.')
        else:
            self.cw_mw_frequency, \
            self.cw_mw_power, \
            mode = self._mw_device.set_cw(self.cw_mw_frequency, self.cw_mw_power)
            param_dict = {'cw_mw_frequency': self.cw_mw_frequency, 'cw_mw_power': self.cw_mw_power}
            self.sigParameterUpdated.emit(param_dict)
            if mode != 'cw':
                self.log.error('Switching to CW microwave output mode failed.')
            else:
                err_code = self._mw_device.cw_on()
                if err_code < 0:
                    self.log.error('Activation of microwave output failed.')

        mode, is_running = self._mw_device.get_status()
        self.sigOutputStateUpdated.emit(mode, is_running)
        return mode, is_running

    def mw_sweep_on(self):
        """
        Switching on the mw source in list/sweep mode.

        @return str, bool: active mode ['cw', 'list', 'sweep'], is_running
        """
        limits = self.get_hw_constraints()
        if self.mw_scanmode == MicrowaveMode.LIST:
            if np.abs(self.mw_stop - self.mw_start) / self.mw_step >= limits.list_maxentries:
                self.log.warning('Number of frequency steps too large for microwave device. '
                                 'Lowering resolution to fit the maximum length.')
                self.mw_step = np.abs(self.mw_stop - self.mw_start) / (limits.list_maxentries - 1)
                self.sigParameterUpdated.emit({'mw_step': self.mw_step})
        elif self.mw_scanmode == MicrowaveMode.SWEEP:
            if np.abs(self.mw_stop - self.mw_start) / self.mw_step >= limits.sweep_maxentries:
                self.log.warning('Number of frequency steps too large for microwave device. '
                                 'Lowering resolution to fit the maximum length.')
                self.mw_step = np.abs(self.mw_stop - self.mw_start) / (limits.list_maxentries - 1)
                self.sigParameterUpdated.emit({'mw_step': self.mw_step})

        if self.mw_scanmode == MicrowaveMode.SWEEP:
            self.mw_start, \
            self.mw_stop, \
            self.mw_step, \
            self.sweep_mw_power, \
            mode = self._mw_device.set_sweep(self.mw_start, self.mw_stop,
                                             self.mw_step, self.sweep_mw_power)
            param_dict = {'mw_start': self.mw_start, 'mw_stop': self.mw_stop,
                          'mw_step': self.mw_step, 'sweep_mw_power': self.sweep_mw_power}
        else:
            freq_list = np.arange(self.mw_start, self.mw_stop + self.mw_step, self.mw_step)
            freq_list, self.sweep_mw_power, mode = self._mw_device.set_list(freq_list,
                                                                            self.sweep_mw_power)
            param_dict = {'sweep_mw_power': self.sweep_mw_power}
        self.sigParameterUpdated.emit(param_dict)

        if mode != 'list' and mode != 'sweep':
            self.log.error('Switching to list/sweep microwave output mode failed.')
        elif self.mw_scanmode == MicrowaveMode.SWEEP:
            err_code = self._mw_device.sweep_on()
            if err_code < 0:
                self.log.error('Activation of microwave output failed.')
        else:
            err_code = self._mw_device.list_on()
            if err_code < 0:
                self.log.error('Activation of microwave output failed.')

        mode, is_running = self._mw_device.get_status()
        self.sigOutputStateUpdated.emit(mode, is_running)
        return mode, is_running

    def reset_sweep(self):
        """
        Resets the list/sweep mode of the microwave source to the first frequency step.
        """
        if self.mw_scanmode == MicrowaveMode.SWEEP:
            self._mw_device.reset_sweeppos()
        elif self.mw_scanmode == MicrowaveMode.LIST:
            self._mw_device.reset_listpos()
        return

    def mw_off(self):
        """ Switching off the MW source.

        @return str, bool: active mode ['cw', 'list', 'sweep'], is_running
        """
        error_code = self._mw_device.off()
        if error_code < 0:
            self.log.error('Switching off microwave source failed.')

        mode, is_running = self._mw_device.get_status()
        self.sigOutputStateUpdated.emit(mode, is_running)
        return mode, is_running

    def _start_odmr_counter(self):
        """
        Starting the ODMR counter and set up the clock for it.

        @return int: error code (0:OK, -1:error)
        """
        clock_status = self._odmr_counter.set_up_odmr_clock(clock_frequency=self.clock_frequency)
        if clock_status < 0:
            return -1

        counter_status = self._odmr_counter.set_up_odmr()
        if counter_status < 0:
            self._odmr_counter.close_odmr_clock()
            return -1

        return 0

    def _stop_odmr_counter(self):
        """
        Stopping the ODMR counter.

        @return int: error code (0:OK, -1:error)
        """

        ret_val1 = self._odmr_counter.close_odmr()
        if ret_val1 != 0:
            self.log.error('ODMR counter could not be stopped!')
        ret_val2 = self._odmr_counter.close_odmr_clock()
        if ret_val2 != 0:
            self.log.error('ODMR clock could not be stopped!')

        # Check with a bitwise or:
        return ret_val1 | ret_val2

    def start_odmr_scan(self):
        """ Starting an ODMR scan.

        @return int: error code (0:OK, -1:error)
        """
        with self.threadlock:
            if self.getState() == 'locked':
                self.log.error('Can not start ODMR scan. Logic is already locked.')
                return -1

            self.lock()
            self._clearOdmrData = False
            self.stopRequested = False
            self.fc.clear_result()

            self.elapsed_sweeps = 0
            self.elapsed_time = 0.0
            self._startTime = time.time()
            self.sigOdmrElapsedTimeUpdated.emit(self.elapsed_time, self.elapsed_sweeps)

            odmr_status = self._start_odmr_counter()
            if odmr_status < 0:
                mode, is_running = self._mw_device.get_status()
                self.sigOutputStateUpdated.emit(mode, is_running)
                self.unlock()
                return -1

            mode, is_running = self.mw_sweep_on()
            if not is_running:
                self._stop_odmr_counter()
                self.unlock()
                return -1

            self._initialize_odmr_plots()
            # initialize raw_data array
            estimated_number_of_lines = self.run_time * self.clock_frequency / self.odmr_plot_x.size
            estimated_number_of_lines = int(1.5 * estimated_number_of_lines)  # Safety
            if estimated_number_of_lines < self.number_of_lines:
                estimated_number_of_lines = self.number_of_lines
            self.log.debug('Estimated number of raw data lines: {0:d}'
                           ''.format(estimated_number_of_lines))
            self.odmr_raw_data = np.zeros([estimated_number_of_lines, self.odmr_plot_x.size])
            self.sigNextLine.emit()
            return 0

    def continue_odmr_scan(self):
        """ Continue ODMR scan.

        @return int: error code (0:OK, -1:error)
        """
        with self.threadlock:
            if self.getState() == 'locked':
                self.log.error('Can not start ODMR scan. Logic is already locked.')
                return -1

            self.lock()
            self.stopRequested = False
            self.fc.clear_result()

            self._startTime = time.time() - self.elapsed_time
            self.sigOdmrElapsedTimeUpdated.emit(self.elapsed_time, self.elapsed_sweeps)

            odmr_status = self._start_odmr_counter()
            if odmr_status < 0:
                mode, is_running = self._mw_device.get_status()
                self.sigOutputStateUpdated.emit(mode, is_running)
                self.unlock()
                return -1

            mode, is_running = self.mw_sweep_on()
            if not is_running:
                self._stop_odmr_counter()
                self.unlock()
                return -1

            self.sigNextLine.emit()
            return 0

    def stop_odmr_scan(self):
        """ Stop the ODMR scan.

        @return int: error code (0:OK, -1:error)
        """
        with self.threadlock:
            if self.getState() == 'locked':
                self.stopRequested = True
        return 0

    def clear_odmr_data(self):
        """¨Set the option to clear the curret ODMR data.

        The clear operation has to be performed within the method
        _scan_odmr_line. This method just sets the flag for that. """
        with self.threadlock:
            if self.getState() == 'locked':
                self._clearOdmrData = True
        return

    def _scan_odmr_line(self):
        """ Scans one line in ODMR

        (from mw_start to mw_stop in steps of mw_step)
        """
        with self.threadlock:
            # If the odmr measurement is not running do nothing
            if self.getState() != 'locked':
                return

            # Stop measurement if stop has been requested
            if self.stopRequested:
                self.stopRequested = False
                self.mw_off()
                self._stop_odmr_counter()
                self.unlock()
                return

            # if during the scan a clearing of the ODMR data is needed:
            if self._clearOdmrData:
                self.elapsed_sweeps = 0
                self._startTime = time.time()

            # reset position so every line starts from the same frequency
            self.reset_sweep()

            # Acquire count data
            new_counts = self._odmr_counter.count_odmr(length=self.odmr_plot_x.size)
            if new_counts[0] == -1:
                self.stopRequested = True
                self.sigNextLine.emit()
                return

            # Add new count data to mean signal
            if self._clearOdmrData:
                self.odmr_plot_y[:] = 0
            self.odmr_plot_y = (self.elapsed_sweeps * self.odmr_plot_y + new_counts) / (
                self.elapsed_sweeps + 1)

            # Add new count data to raw_data array and append if array is too small
            if self._clearOdmrData:
                self.odmr_raw_data[:, :] = 0
                self._clearOdmrData = False
            if self.elapsed_sweeps == (self.odmr_raw_data.shape[0] - 1):
                expanded_array = np.zeros([self.odmr_raw_data.shape[0] + self.number_of_lines,
                                           self.odmr_raw_data.shape[1]])
                expanded_array[:self.elapsed_sweeps, :] = self.odmr_raw_data[
                                                          :self.elapsed_sweeps, :]
                self.odmr_raw_data = expanded_array
                self.log.warning('raw data array in ODMRLogic was not big enough for the entire '
                                 'measurement. Array will be expanded.\nOld array shape was '
                                 '({0:d}, {1:d}), new shape is ({2:d}, {3:d}).'
                                 ''.format(self.odmr_raw_data.shape[0]-self.number_of_lines,
                                           self.odmr_raw_data.shape[1],
                                           self.odmr_raw_data.shape[0],
                                           self.odmr_raw_data.shape[1]))

            # shift data in the array "up" and add new data at the "bottom"
            self.odmr_raw_data[1:self.elapsed_sweeps + 1, :] = self.odmr_raw_data[
                                                               :self.elapsed_sweeps, :]
            self.odmr_raw_data[0, :] = new_counts

            # Set plot slice of matrix
            self.odmr_plot_xy = self.odmr_raw_data[:self.number_of_lines, :]

            # Update elapsed time/sweeps
            self.elapsed_sweeps += 1
            self.elapsed_time = time.time() - self._startTime
            if self.elapsed_time >= self.run_time:
                self.stopRequested = True

            # Fire update signals
            self.sigOdmrElapsedTimeUpdated.emit(self.elapsed_time, self.elapsed_sweeps)
            self.sigOdmrPlotsUpdated.emit(self.odmr_plot_x, self.odmr_plot_y, self.odmr_plot_xy)
            self.sigNextLine.emit()
            return

    def get_hw_constraints(self):
        """ Return the names of all ocnfigured fit functions.
        @return object: Hardware constraints object
        """
        constraints = self._mw_device.get_limits()
        return constraints

    def get_fit_functions(self):
        """ Return the hardware constraints/limits
        @return list(str): list of fit function names
        """
        return list(self.fc.fit_dict)

    def do_fit(self, fit_function=None, x_data=None, y_data=None):
        """
        Execute the currently configured fit on the measurement data. Optionally on passed data
        """
        if (x_data is None) or (y_data is None):
            x_data = self.odmr_plot_x
            y_data = self.odmr_plot_y

        if fit_function is not None and isinstance(fit_function, str):
            if fit_function in self.get_fit_functions():
                self.fc.set_current_fit(fit_function)
            else:
                self.fc.set_current_fit('No Fit')
                if fit_function != 'No Fit':
                    self.log.warning('Fit function "{0}" not available in ODMRLogic fit container.'
                                     ''.format(fit_function))

        self.odmr_fit_x, self.odmr_fit_y, result = self.fc.do_fit(x_data, y_data)

        if result is None:
            result_str_dict = {}
        else:
            result_str_dict = result.result_str_dict
        self.sigOdmrFitUpdated.emit(self.odmr_fit_x, self.odmr_fit_y,
                                    result_str_dict, self.fc.current_fit)
        return

    def save_odmr_data(self, tag=None, colorscale_range=None, percentile_range=None):
        """ Saves the current ODMR data to a file."""
        if tag is None:
            tag = ''

        # two paths to save the raw data and the odmr scan data.
        filepath = self._save_logic.get_path_for_module(module_name='ODMR')
        filepath2 = self._save_logic.get_path_for_module(module_name='ODMR')

        timestamp = datetime.datetime.now()

        if len(tag) > 0:
            filelabel = tag + '_ODMR_data'
            filelabel2 = tag + '_ODMR_data_raw'
        else:
            filelabel = 'ODMR_data'
            filelabel2 = 'ODMR_data_raw'

        # prepare the data in a dict or in an OrderedDict:
        data = OrderedDict()
        data2 = OrderedDict()
        data['frequency (Hz)'] = self.odmr_plot_x
        data['count data (counts/s)'] = self.odmr_plot_y
        data2['count data (counts/s)'] = self.odmr_raw_data[:self.elapsed_sweeps, :]

        parameters = OrderedDict()
        parameters['Microwave CW Power (dBm)'] = self.cw_mw_power
        parameters['Microwave Sweep Power (dBm)'] = self.sweep_mw_power
        parameters['Run Time (s)'] = self.run_time
        parameters['Number of frequency sweeps (#)'] = self.elapsed_sweeps
        parameters['Start Frequency (Hz)'] = self.mw_start
        parameters['Stop Frequency (Hz)'] = self.mw_stop
        parameters['Step size (Hz)'] = self.mw_step
        parameters['Clock Frequency (Hz)'] = self.clock_frequency
        if self.fc.current_fit != 'No Fit':
            parameters['Fit function'] = self.fc.current_fit

        # add all fit parameter to the saved data:
        for name, param in self.fc.current_fit_param.items():
            parameters[name] = str(param)

        fig = self.draw_figure(cbar_range=colorscale_range, percentile_range=percentile_range)

        self._save_logic.save_data(data,
                                   filepath=filepath,
                                   parameters=parameters,
                                   filelabel=filelabel,
                                   fmt='%.6e',
                                   delimiter='\t',
                                   timestamp=timestamp,
                                   plotfig=fig)

        self._save_logic.save_data(data2,
                                   filepath=filepath2,
                                   parameters=parameters,
                                   filelabel=filelabel2,
                                   fmt='%.6e',
                                   delimiter='\t',
                                   timestamp=timestamp)

        self.log.info('ODMR data saved to:\n{0}'.format(filepath))
        return

    def draw_figure(self, cbar_range=None, percentile_range=None):
        """ Draw the summary figure to save with the data.

        @param: list cbar_range: (optional) [color_scale_min, color_scale_max].
                                 If not supplied then a default of data_min to data_max
                                 will be used.

        @param: list percentile_range: (optional) Percentile range of the chosen cbar_range.

        @return: fig fig: a matplotlib figure object to be saved to file.
        """
        freq_data = self.odmr_plot_x
        count_data = self.odmr_plot_y
        fit_freq_vals = self.odmr_fit_x
        fit_count_vals = self.odmr_fit_y
        matrix_data = self.odmr_plot_xy

        # If no colorbar range was given, take full range of data
        if cbar_range is None:
            cbar_range = np.array([np.min(matrix_data), np.max(matrix_data)])
        else:
            cbar_range = np.array(cbar_range)

        prefix = ['', 'k', 'M', 'G', 'T']
        prefix_index = 0

        # Rescale counts data with SI prefix
        while np.max(count_data) > 1000:
            count_data = count_data / 1000
            fit_count_vals = fit_count_vals / 1000
            prefix_index = prefix_index + 1

        counts_prefix = prefix[prefix_index]

        # Rescale frequency data with SI prefix
        prefix_index = 0

        while np.max(freq_data) > 1000:
            freq_data = freq_data / 1000
            fit_freq_vals = fit_freq_vals / 1000
            prefix_index = prefix_index + 1

        mw_prefix = prefix[prefix_index]

        # Rescale matrix counts data with SI prefix
        prefix_index = 0

        while np.max(matrix_data) > 1000:
            matrix_data = matrix_data / 1000
            cbar_range = cbar_range / 1000
            prefix_index = prefix_index + 1

        cbar_prefix = prefix[prefix_index]

        # Use qudi style
        plt.style.use(self._save_logic.mpl_qd_style)

        # Create figure
        fig, (ax_mean, ax_matrix) = plt.subplots(nrows=2, ncols=1)

        ax_mean.plot(freq_data, count_data, linestyle=':', linewidth=0.5)

        # Do not include fit curve if there is no fit calculated.
        if max(fit_count_vals) > 0:
            ax_mean.plot(fit_freq_vals, fit_count_vals, marker='None')

        ax_mean.set_ylabel('Fluorescence (' + counts_prefix + 'c/s)')
        ax_mean.set_xlim(np.min(freq_data), np.max(freq_data))

        matrixplot = ax_matrix.imshow(matrix_data,
                                      cmap=plt.get_cmap('inferno'),  # reference the right place in qd
                                      origin='lower',
                                      vmin=cbar_range[0],
                                      vmax=cbar_range[1],
                                      extent=[np.min(freq_data),
                                              np.max(freq_data),
                                              0,
                                              self.number_of_lines
                                              ],
                                      aspect='auto',
                                      interpolation='nearest')

        ax_matrix.set_xlabel('Frequency (' + mw_prefix + 'Hz)')
        ax_matrix.set_ylabel('Scan #')

        # Adjust subplots to make room for colorbar
        fig.subplots_adjust(right=0.8)

        # Add colorbar axis to figure
        cbar_ax = fig.add_axes([0.85, 0.15, 0.02, 0.7])

        # Draw colorbar
        cbar = fig.colorbar(matrixplot, cax=cbar_ax)
        cbar.set_label('Fluorescence (' + cbar_prefix + 'c/s)')

        # remove ticks from colorbar for cleaner image
        cbar.ax.tick_params(which=u'both', length=0)

        # If we have percentile information, draw that to the figure
        if percentile_range is not None:
            cbar.ax.annotate(str(percentile_range[0]),
                             xy=(-0.3, 0.0),
                             xycoords='axes fraction',
                             horizontalalignment='right',
                             verticalalignment='center',
                             rotation=90
                             )
            cbar.ax.annotate(str(percentile_range[1]),
                             xy=(-0.3, 1.0),
                             xycoords='axes fraction',
                             horizontalalignment='right',
                             verticalalignment='center',
                             rotation=90
                             )
            cbar.ax.annotate('(percentile)',
                             xy=(-0.3, 0.5),
                             xycoords='axes fraction',
                             horizontalalignment='right',
                             verticalalignment='center',
                             rotation=90
                             )

        return fig

    def perform_odmr_measurement(self, freq_start, freq_step, freq_stop, power, runtime,
                                 fit_function='No Fit', save_after_meas=True, name_tag=''):
        """ An independant method, which can be called by a task with the proper input values
            to perform an odmr measurement.

        @return
        """
        timeout = 30
        start_time = time.time()
        while self.getState() != 'idle':
            time.sleep(0.5)
            timeout -= (time.time() - start_time)
            if timeout <= 0:
                self.log.error('perform_odmr_measurement failed. Logic module was still locked '
                               'and 30 sec timeout has been reached.')
                return {}

        # set all relevant parameter:
        self.set_power(power)
        self.set_sweep_frequencies(freq_start, freq_stop, freq_step)
        self.set_runtime(runtime)

        # start the scan
        self.start_odmr_scan()

        # wait until the scan has started
        while self.getState() != 'locked':
            time.sleep(1)
        # wait until the scan has finished
        while self.getState() == 'locked':
            time.sleep(1)

        # Perform fit if requested
        if fit_function != 'No Fit':
            self.do_fit(fit_function)
            fit_params = self.fc.current_fit_param
        else:
            fit_params = None

        # Save data if requested
        if save_after_meas:
            self.save_odmr_data(tag=name_tag)

        return self.odmr_plot_x, self.odmr_plot_y, fit_params<|MERGE_RESOLUTION|>--- conflicted
+++ resolved
@@ -148,20 +148,6 @@
         self._mw_device.off()
         # Disconnect signals
         self.sigNextLine.disconnect()
-<<<<<<< HEAD
-        # save parameters stored in app state store
-        self._statusVariables['clock_frequency'] = self.clock_frequency
-        self._statusVariables['cw_mw_frequency'] = self.cw_mw_frequency
-        self._statusVariables['cw_mw_power'] = self.cw_mw_power
-        self._statusVariables['sweep_mw_power'] = self.sweep_mw_power
-        self._statusVariables['mw_start'] = self.mw_start
-        self._statusVariables['mw_stop'] = self.mw_stop
-        self._statusVariables['mw_step'] = self.mw_step
-        self._statusVariables['run_time'] = self.run_time
-        self._statusVariables['number_of_lines'] = self.number_of_lines
-        if len(self.fc.fit_dict) > 0:
-            self._statusVariables['fits'] = self.fc.save_to_dict()
-=======
 
     @fc.constructor
     def sv_set_fits(self, val):
@@ -204,7 +190,6 @@
             return val.save_to_dict()
         else:
             return None
->>>>>>> 10d5a234
 
     def _initialize_odmr_plots(self):
         """ Initializing the ODMR plots (line and matrix). """
